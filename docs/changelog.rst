*********
Changelog
*********

This details the changes made from the previous recorded version.

<<<<<<< HEAD
3.3.0
=====

- API

  - Add support for manpulating smart contracts. This means that you can send assets from smart contracts. This support is currently enabled only in the core API methods ``sendAsset`` and ``doInvoke``.

- Wallet

  - Add ``confirm`` to Balance object.

- SC

  - Add ContractParam.hash160

- Fixes

  - Add more logging messages throughout.
  - ``api.signTx`` now checks and converts the return value from external function to a Transaction object.
  - Fix regex string for ``rpc.getVersion``.


=======
3.2.1
=====

- Update typescript typings
>>>>>>> 1b01fd17

3.2.0
=====

- Wallet

  - Implement encryptAsync and decryptAsync using a new scrypt library. Further work will be done to convert the existing encrypt/decrypt to use the new library.
  - Claims object is now slicable, allowing users to break up the Claims object into smaller Claims.

- Util

  - Override more methods in Fixed8 to return Fixed8s.
  - Update util functions to use Fixed8 internally.

- API

  - Mark ``api.nep5.doTransferToken`` for deprecation.

- Sc

  - createScript now accepts an array of scripts to parse and concatenate.

- Docs

  - Start to overhaul docs to favor examples and integrating the reference into the main docs instead of having it as a standalone section.

- Others

  - NPM packages updated to latest.

- Fixes

  - Fix scryptParams to use n,r,p
  - Update default RPC endpoints to use https
  - Fix Account defaults
  - Fix _emitNum emitting trimmed hex numbers

3.1.0
======

- API

  - Expose the ``loadBalance`` method. This method allows the use of the dynamic API switch within ``neon-js`` for the external providers.
  - Implement the full set of APIs on neoscan. Neoscan is now complete and up to par with neonDB in terms of features.
  - Expose ``getXFrom`` set of methods which follow the API config convention and is usable with the loadBalance function.

3.0.0
=====

- Logging

  - Setup logging directed at ``stdout`` and ``stderr``. Logging package is loglevel.
  - Defaults to silent.
  - Not exposed through semantic style currently.
  - All deprecation messages are set to 'warn' level.
  - See logging for more details.

- Utils

  - Fixed8: A new class extending bignumber.js that replaces all value storage in neon-js
  - This class is now used for all classes that involves coin values with decimal places.
  - Comes with helper methods such as ``toHex`` and ``fromHex``.

  ::

    import {u} from '@cityofzion/neon-js'
    // accepts numbers or string
    const num1 = new u.Fixed8(123.4567)
    const num2 = u.Fixed8.fromHex('0000000005f5e100') // 1

    const num3 = num1.add(num2) // immutable
    console.log(num3.toString()) // '124.4567'

- Wallet

  - ``Claims`` is now a ES6 class. While it does not have any spceial methods for it now, it is one of the high level objects that we will be working with in ``neon-js``. This allows easy creation of ``Claims`` using the constructor by passing in a CLaims-like javascript object.
  - ``components`` have been created for the minor sub-components found in ``Claims`` and ``Balance``. These methods are useful for us to rapidly create components that are usable with ``neon-js`` methods. Refer to the wallet section for more information.
  - **BREAKING** Excess NEP2 functions are now fully deprecated. The list is ``encryptWifAccount``, ``generateENcryptedWif``, ``encryptWIF``, ``decryptWIF``.

- Transaction

  - Update all methods to conform with the new Fixed8 classes. This also means that ``neon-js`` will not be compatible with just normal javascript objects anymore.


- API

  - **BREAKING** Update external API libraries (neonDB and neoscan) to return ``Balance`` and ``Claims`` objects. Fixed8 will be used in the new models, making arithmetic operations very different from normal javascript numbers.
  - A bug has been discovered in ``getPrice``. While it works for NEO and GAS, it will not work for any of the NEP5 tokens. ``getPrices`` has been fixed for this bug. However, there is no easy fix for ``getPrice`` and thus, we will move forward with deprecating ``getPrice`` in favor of ``getPrices``.


- Fixes

  - fix getPrices by adding a limit=0 to the query.
  - fix default Account.contract field not having the required shape.
  - fix transaction attribute being deserialized wrongly.

2.x.x
=====

2.3.4
-----

- Fix ``TxAttrUsage`` not being imported properly.

2.3.3
-----

- Fixes

  - push instead of unshift for ``api.attachInvokedContractForMintToken``.
  - getPrices patch.
  - update export name for ``TxAttrUsage``.
  - Fix transaction attribute deserialization.
  - Fix _emitNum emitting trimmed hex numbers.

2.3.2
-----

- Docs moved to ``docs`` folder

2.3.1
-----

- clean neonDB input numbers

2.3.0
-----

- Smart Contract

  - Add OpCodes ``APPEND`` and ``REVERSE``.

- API

  - Add ``getPrices`` to get multiple token prices with a single API call.
  - Update parsing of ``api/getToken`` to include case of empty string for parsing the ``decimals`` field.
  - Update ``doMintToken`` to include extra information required for future invokes.

    - This is in preparation of the upcoming changes for minting NEP5 tokens.

  - Implement the API switch.

    - This internal switch allows control over priority of API server.
    - Set to 0 for neoscan priority, 1 for neonDB priority. Setting it in the middle results in a random choice.
    - Switch will dynamically choose whichever server that respond better. A failure will start tilting the switch towards the other server. Freezing the switch will prevent this dynamic behavior.
    - This is currently not fully exposed but will be in the future.

    ::

      import {api} from '@cityofzion/neon-js'
      api.setApiSwitch(0)
      api.sendAsset(config) // sendAsset, claimGas and doInvoke will default to use neoscan first
      api.setApiSwitch(1)
      api.doInvoke(config) // This call will default to use neonDB first

      // This freezes the switch, preventing it from changing dynamically.
      // You still can change it with setApiSwitch.
      api.setSwitchFreeze(true)

- Fixes

  - Fix ``core.signTransaction`` to check if input is a HEX private key.
  - Fix NEP5 tokens to parse by ``decimals`` field.
  - Fix default values for invocation exclusive component.

- Others

  - Add docs build information to readme.

2.2.2
-----

- Fix ``nep5/doTransferToken``

2.2.1
-----

-Fix ``fixed82num`` not accepting empty string

2.2.0
-----

- Wallet

  - Implementation of NEP-6 standard as ``wallet.Wallet``
  - Move NEP2 constants to CONST
  - encrypt/decrypt has an extra optional scrypt argument
  - Deprecate wallet.encryptWifAccount, wallet.generateEncryptedWif, wallet.encryptWIF, wallet.decryptWIF

  ::

    import Neon, {wallet} from '@cityofzion/neon-js'
    const w1 = Neon.create.wallet()
    const w2 = new wallet.Wallet()

- Account

  - Add label and extra to Account
  - Add functions encrypt and decrypt to Account

- Transaction

  - Transaction creation will now move coins used from ``unspent`` to ``spent`` and add the new coins in ``unconfirmed``.
  - ``api.sendTx`` now moves coins from ``unconfirmed`` to ``unspent``.
  - This means that we can create 2 transactions in a single block without blocking each other. Previously, the 2 transactions will attempt to use the same coins.

- API

  - Add ``api.getToken`` which is a combination of ``api.getTokenInfo`` and ``api.getTokenBalance``, allowing for simple info retrieval within a single call. This is exposed semantically as ``Neon.get.token``.
  - Bugfix CoinMarketCap truncating prices to integers.
  - Bugfix doTransferToken sending gas to wrong address and appending wrong item to txid when successful (was appending the full tx instead).
  - Catch getTokenBalance error when using an address with no balance.

- RPC

  - Add ``VMZip`` method. This allows for individual parsing of VM results. Do note that this method produces a parsing function. It is not to be used directly.

  ::

    import {rpc, u} from '@cityofzion/neon-js'
    const parsingFunc = rpc.VMZip(u.hexstring2ab, u.fixed82num)
    rpc.Query.invoke(script).parseWith(parsingFunc)

- Utils

  - Add ``hexstring2str`` method.

2.1.0
-----

- Balance as an ES6 class.

  - ``verifyAssets`` to validate unspent coins against a given NEO node. Used to check if balance is fully synced and usable.
  - ``applyTx`` to apply a spending of a Transaction to the Balance. Allows a Balance to be used to build another Transaction without waiting for sync.
  - Data structure reworked. AssetBalances are now tucked under ``assets``. Use ``assetSymbols`` to discover the keys for lookup.

  ::

    // This array contains all the symbols of the assets available in this Balance
    balance.assetSymbols = ['NEO', 'GAS']
    // Lookup assets using their symbols
    balance.assets = {
      NEO: {balance: 1, unspent: [ Object ], spent: [], unconfirmed: []}
      GAS: {balance: 25.1, unspent: [ Object ], spent: [], unconfirmed: []}
    }

- Added ``doTransferToken`` to ``api/nep5``
- Unit tests for ``utils``
- Typescript typings fixed

2.0.0
-----

- Package exports semantic style

  - Default export is now a semantic object that follows the convention of Verb-Noun.
  - Verbs available are : ``get``, ``create``, ``serialize``, ``deserialize``, ``is``. Read the ``index.js`` file of each module to know what they export.
  - Modules are individually available as named exports. If you just need account methods, ``import { wallet } from '@cityofzion/neon-js'``

- Constants and util methods are now exported as

  ::

    import Neon from '@cityofzion/neon-js'
    Neon.CONST.DEFAULT_RPC
    Neon.u.reverseHex

    import { CONST, u } from '@cityofzion/neon-js'
    CONST.DEFAULT_RPC
    u.reverseHex

- Wallet

  - Account is now available as a class instead of a JS object. Account is now the recommended way to manage keys.
  - Removed ``getAccountFromWIFKey`` and ``getAccountFromPrivateKey``
  - Key manipulation methods streamlined to the minimum. No more ``getAddressFromPrivateKey``.  Methods now only transform the key one level.
  - Key verification methods fully implemented for every possible key format. Follows convention of ``isKeyFormat``.

- Transaction

  - Transaction is now an ES6 class instead of a JS object. Transaction is now the recommended way to construct and manipulate transactions.
  - Refactor methods to utilise the new Transaction class.
  - Removed ``publicKey`` argument from create Transaction methods as address is sufficient for generating scriptHash.
  - Add human-friendly method for creating TransactionOutput.
  - Ability to add a remark to Transaction through ``addRemark``

- RPC

  - RPCClient class models a NEO Node. Instantiate with ``Neon.create.rpcClient(url)``. Comes with built-in methods for RPC calls.
  - Query class models a RPC call. Instantiate with ``Neon.create.query()``. Comes with built-in methods for RPC calls.

- API

  - neon-wallet-db API is shifted to ``api`` folder.
  - Added coinmarketcap query support for easy price queries.
  - Token query (NEP5) is shifted here.
  - Neoscan support added.
  - Hardware support integrated as external signingFunction provided as argument.
  - New core api methods: sendAsset, claimGas and doInvoke.

- SC

  - ``generateDeployScript`` in ``sc`` is a wrapper for generating a deploy script.
  - ContractParam added to support ``invoke`` and ``invokefunction`` RPC calls.


1.x.x
=====

1.1.1
-----

- Ledger support

  - Add ability to sign using external function for neonDB API.
  - Bugfix for _emitNum

1.1.0
-----

- Transaction Overhaul

  - Transactions are now exposed semantically with the convention of Verb-Noun.
  - Transaction creation is exposed as ``create.claim``, ``create.contract`` and ``create.invocation``
  - Transactions can be serialized or deserialzed using ``serializeTransaction`` and ``deserializeTransaction``
  - Transaction signing is now ``signTransaction`` and it returns the signed transaction instead of having to manually attach the signature.
  - Transaction Hash can be calculated using ``getTransactionHash`` passing in the transaction object.

- ScriptBuilder for Smart Contract invocation

  - ScriptBuilder class is an object used to build VM scripts that mirrors the ScriptBuilder found in the C# repo.
  - ``buildScript`` is a convenient wrapper around ScriptBuilder to call a contract with ``operation`` accepting ``args``.

- getAccount methods renamed to getAccount and returns a single Account object instead of an array

  | getAccountsFromWIFKey -> getAccountFromWIFKey
  | getAccountsFromPrivateKey -> getAccountFromPrivateKey

1.0.4
-----

- Additional NEP2 wrapper methods (Simple encrypted WIF creation)
- Address validation to guard against sending to non-NEO addresses.

1.0.2
-----

- Introduce NEP2 Support (encrypt / decrypt WIF)

1.0.1
-----

- Upgrade API support to v2 for neon-wallet-db
<|MERGE_RESOLUTION|>--- conflicted
+++ resolved
@@ -1,388 +1,384 @@
-*********
-Changelog
-*********
-
-This details the changes made from the previous recorded version.
-
-<<<<<<< HEAD
-3.3.0
-=====
-
-- API
-
-  - Add support for manpulating smart contracts. This means that you can send assets from smart contracts. This support is currently enabled only in the core API methods ``sendAsset`` and ``doInvoke``.
-
-- Wallet
-
-  - Add ``confirm`` to Balance object.
-
-- SC
-
-  - Add ContractParam.hash160
-
-- Fixes
-
-  - Add more logging messages throughout.
-  - ``api.signTx`` now checks and converts the return value from external function to a Transaction object.
-  - Fix regex string for ``rpc.getVersion``.
-
-
-=======
-3.2.1
-=====
-
-- Update typescript typings
->>>>>>> 1b01fd17
-
-3.2.0
-=====
-
-- Wallet
-
-  - Implement encryptAsync and decryptAsync using a new scrypt library. Further work will be done to convert the existing encrypt/decrypt to use the new library.
-  - Claims object is now slicable, allowing users to break up the Claims object into smaller Claims.
-
-- Util
-
-  - Override more methods in Fixed8 to return Fixed8s.
-  - Update util functions to use Fixed8 internally.
-
-- API
-
-  - Mark ``api.nep5.doTransferToken`` for deprecation.
-
-- Sc
-
-  - createScript now accepts an array of scripts to parse and concatenate.
-
-- Docs
-
-  - Start to overhaul docs to favor examples and integrating the reference into the main docs instead of having it as a standalone section.
-
-- Others
-
-  - NPM packages updated to latest.
-
-- Fixes
-
-  - Fix scryptParams to use n,r,p
-  - Update default RPC endpoints to use https
-  - Fix Account defaults
-  - Fix _emitNum emitting trimmed hex numbers
-
-3.1.0
-======
-
-- API
-
-  - Expose the ``loadBalance`` method. This method allows the use of the dynamic API switch within ``neon-js`` for the external providers.
-  - Implement the full set of APIs on neoscan. Neoscan is now complete and up to par with neonDB in terms of features.
-  - Expose ``getXFrom`` set of methods which follow the API config convention and is usable with the loadBalance function.
-
-3.0.0
-=====
-
-- Logging
-
-  - Setup logging directed at ``stdout`` and ``stderr``. Logging package is loglevel.
-  - Defaults to silent.
-  - Not exposed through semantic style currently.
-  - All deprecation messages are set to 'warn' level.
-  - See logging for more details.
-
-- Utils
-
-  - Fixed8: A new class extending bignumber.js that replaces all value storage in neon-js
-  - This class is now used for all classes that involves coin values with decimal places.
-  - Comes with helper methods such as ``toHex`` and ``fromHex``.
-
-  ::
-
-    import {u} from '@cityofzion/neon-js'
-    // accepts numbers or string
-    const num1 = new u.Fixed8(123.4567)
-    const num2 = u.Fixed8.fromHex('0000000005f5e100') // 1
-
-    const num3 = num1.add(num2) // immutable
-    console.log(num3.toString()) // '124.4567'
-
-- Wallet
-
-  - ``Claims`` is now a ES6 class. While it does not have any spceial methods for it now, it is one of the high level objects that we will be working with in ``neon-js``. This allows easy creation of ``Claims`` using the constructor by passing in a CLaims-like javascript object.
-  - ``components`` have been created for the minor sub-components found in ``Claims`` and ``Balance``. These methods are useful for us to rapidly create components that are usable with ``neon-js`` methods. Refer to the wallet section for more information.
-  - **BREAKING** Excess NEP2 functions are now fully deprecated. The list is ``encryptWifAccount``, ``generateENcryptedWif``, ``encryptWIF``, ``decryptWIF``.
-
-- Transaction
-
-  - Update all methods to conform with the new Fixed8 classes. This also means that ``neon-js`` will not be compatible with just normal javascript objects anymore.
-
-
-- API
-
-  - **BREAKING** Update external API libraries (neonDB and neoscan) to return ``Balance`` and ``Claims`` objects. Fixed8 will be used in the new models, making arithmetic operations very different from normal javascript numbers.
-  - A bug has been discovered in ``getPrice``. While it works for NEO and GAS, it will not work for any of the NEP5 tokens. ``getPrices`` has been fixed for this bug. However, there is no easy fix for ``getPrice`` and thus, we will move forward with deprecating ``getPrice`` in favor of ``getPrices``.
-
-
-- Fixes
-
-  - fix getPrices by adding a limit=0 to the query.
-  - fix default Account.contract field not having the required shape.
-  - fix transaction attribute being deserialized wrongly.
-
-2.x.x
-=====
-
-2.3.4
------
-
-- Fix ``TxAttrUsage`` not being imported properly.
-
-2.3.3
------
-
-- Fixes
-
-  - push instead of unshift for ``api.attachInvokedContractForMintToken``.
-  - getPrices patch.
-  - update export name for ``TxAttrUsage``.
-  - Fix transaction attribute deserialization.
-  - Fix _emitNum emitting trimmed hex numbers.
-
-2.3.2
------
-
-- Docs moved to ``docs`` folder
-
-2.3.1
------
-
-- clean neonDB input numbers
-
-2.3.0
------
-
-- Smart Contract
-
-  - Add OpCodes ``APPEND`` and ``REVERSE``.
-
-- API
-
-  - Add ``getPrices`` to get multiple token prices with a single API call.
-  - Update parsing of ``api/getToken`` to include case of empty string for parsing the ``decimals`` field.
-  - Update ``doMintToken`` to include extra information required for future invokes.
-
-    - This is in preparation of the upcoming changes for minting NEP5 tokens.
-
-  - Implement the API switch.
-
-    - This internal switch allows control over priority of API server.
-    - Set to 0 for neoscan priority, 1 for neonDB priority. Setting it in the middle results in a random choice.
-    - Switch will dynamically choose whichever server that respond better. A failure will start tilting the switch towards the other server. Freezing the switch will prevent this dynamic behavior.
-    - This is currently not fully exposed but will be in the future.
-
-    ::
-
-      import {api} from '@cityofzion/neon-js'
-      api.setApiSwitch(0)
-      api.sendAsset(config) // sendAsset, claimGas and doInvoke will default to use neoscan first
-      api.setApiSwitch(1)
-      api.doInvoke(config) // This call will default to use neonDB first
-
-      // This freezes the switch, preventing it from changing dynamically.
-      // You still can change it with setApiSwitch.
-      api.setSwitchFreeze(true)
-
-- Fixes
-
-  - Fix ``core.signTransaction`` to check if input is a HEX private key.
-  - Fix NEP5 tokens to parse by ``decimals`` field.
-  - Fix default values for invocation exclusive component.
-
-- Others
-
-  - Add docs build information to readme.
-
-2.2.2
------
-
-- Fix ``nep5/doTransferToken``
-
-2.2.1
------
-
--Fix ``fixed82num`` not accepting empty string
-
-2.2.0
------
-
-- Wallet
-
-  - Implementation of NEP-6 standard as ``wallet.Wallet``
-  - Move NEP2 constants to CONST
-  - encrypt/decrypt has an extra optional scrypt argument
-  - Deprecate wallet.encryptWifAccount, wallet.generateEncryptedWif, wallet.encryptWIF, wallet.decryptWIF
-
-  ::
-
-    import Neon, {wallet} from '@cityofzion/neon-js'
-    const w1 = Neon.create.wallet()
-    const w2 = new wallet.Wallet()
-
-- Account
-
-  - Add label and extra to Account
-  - Add functions encrypt and decrypt to Account
-
-- Transaction
-
-  - Transaction creation will now move coins used from ``unspent`` to ``spent`` and add the new coins in ``unconfirmed``.
-  - ``api.sendTx`` now moves coins from ``unconfirmed`` to ``unspent``.
-  - This means that we can create 2 transactions in a single block without blocking each other. Previously, the 2 transactions will attempt to use the same coins.
-
-- API
-
-  - Add ``api.getToken`` which is a combination of ``api.getTokenInfo`` and ``api.getTokenBalance``, allowing for simple info retrieval within a single call. This is exposed semantically as ``Neon.get.token``.
-  - Bugfix CoinMarketCap truncating prices to integers.
-  - Bugfix doTransferToken sending gas to wrong address and appending wrong item to txid when successful (was appending the full tx instead).
-  - Catch getTokenBalance error when using an address with no balance.
-
-- RPC
-
-  - Add ``VMZip`` method. This allows for individual parsing of VM results. Do note that this method produces a parsing function. It is not to be used directly.
-
-  ::
-
-    import {rpc, u} from '@cityofzion/neon-js'
-    const parsingFunc = rpc.VMZip(u.hexstring2ab, u.fixed82num)
-    rpc.Query.invoke(script).parseWith(parsingFunc)
-
-- Utils
-
-  - Add ``hexstring2str`` method.
-
-2.1.0
------
-
-- Balance as an ES6 class.
-
-  - ``verifyAssets`` to validate unspent coins against a given NEO node. Used to check if balance is fully synced and usable.
-  - ``applyTx`` to apply a spending of a Transaction to the Balance. Allows a Balance to be used to build another Transaction without waiting for sync.
-  - Data structure reworked. AssetBalances are now tucked under ``assets``. Use ``assetSymbols`` to discover the keys for lookup.
-
-  ::
-
-    // This array contains all the symbols of the assets available in this Balance
-    balance.assetSymbols = ['NEO', 'GAS']
-    // Lookup assets using their symbols
-    balance.assets = {
-      NEO: {balance: 1, unspent: [ Object ], spent: [], unconfirmed: []}
-      GAS: {balance: 25.1, unspent: [ Object ], spent: [], unconfirmed: []}
-    }
-
-- Added ``doTransferToken`` to ``api/nep5``
-- Unit tests for ``utils``
-- Typescript typings fixed
-
-2.0.0
------
-
-- Package exports semantic style
-
-  - Default export is now a semantic object that follows the convention of Verb-Noun.
-  - Verbs available are : ``get``, ``create``, ``serialize``, ``deserialize``, ``is``. Read the ``index.js`` file of each module to know what they export.
-  - Modules are individually available as named exports. If you just need account methods, ``import { wallet } from '@cityofzion/neon-js'``
-
-- Constants and util methods are now exported as
-
-  ::
-
-    import Neon from '@cityofzion/neon-js'
-    Neon.CONST.DEFAULT_RPC
-    Neon.u.reverseHex
-
-    import { CONST, u } from '@cityofzion/neon-js'
-    CONST.DEFAULT_RPC
-    u.reverseHex
-
-- Wallet
-
-  - Account is now available as a class instead of a JS object. Account is now the recommended way to manage keys.
-  - Removed ``getAccountFromWIFKey`` and ``getAccountFromPrivateKey``
-  - Key manipulation methods streamlined to the minimum. No more ``getAddressFromPrivateKey``.  Methods now only transform the key one level.
-  - Key verification methods fully implemented for every possible key format. Follows convention of ``isKeyFormat``.
-
-- Transaction
-
-  - Transaction is now an ES6 class instead of a JS object. Transaction is now the recommended way to construct and manipulate transactions.
-  - Refactor methods to utilise the new Transaction class.
-  - Removed ``publicKey`` argument from create Transaction methods as address is sufficient for generating scriptHash.
-  - Add human-friendly method for creating TransactionOutput.
-  - Ability to add a remark to Transaction through ``addRemark``
-
-- RPC
-
-  - RPCClient class models a NEO Node. Instantiate with ``Neon.create.rpcClient(url)``. Comes with built-in methods for RPC calls.
-  - Query class models a RPC call. Instantiate with ``Neon.create.query()``. Comes with built-in methods for RPC calls.
-
-- API
-
-  - neon-wallet-db API is shifted to ``api`` folder.
-  - Added coinmarketcap query support for easy price queries.
-  - Token query (NEP5) is shifted here.
-  - Neoscan support added.
-  - Hardware support integrated as external signingFunction provided as argument.
-  - New core api methods: sendAsset, claimGas and doInvoke.
-
-- SC
-
-  - ``generateDeployScript`` in ``sc`` is a wrapper for generating a deploy script.
-  - ContractParam added to support ``invoke`` and ``invokefunction`` RPC calls.
-
-
-1.x.x
-=====
-
-1.1.1
------
-
-- Ledger support
-
-  - Add ability to sign using external function for neonDB API.
-  - Bugfix for _emitNum
-
-1.1.0
------
-
-- Transaction Overhaul
-
-  - Transactions are now exposed semantically with the convention of Verb-Noun.
-  - Transaction creation is exposed as ``create.claim``, ``create.contract`` and ``create.invocation``
-  - Transactions can be serialized or deserialzed using ``serializeTransaction`` and ``deserializeTransaction``
-  - Transaction signing is now ``signTransaction`` and it returns the signed transaction instead of having to manually attach the signature.
-  - Transaction Hash can be calculated using ``getTransactionHash`` passing in the transaction object.
-
-- ScriptBuilder for Smart Contract invocation
-
-  - ScriptBuilder class is an object used to build VM scripts that mirrors the ScriptBuilder found in the C# repo.
-  - ``buildScript`` is a convenient wrapper around ScriptBuilder to call a contract with ``operation`` accepting ``args``.
-
-- getAccount methods renamed to getAccount and returns a single Account object instead of an array
-
-  | getAccountsFromWIFKey -> getAccountFromWIFKey
-  | getAccountsFromPrivateKey -> getAccountFromPrivateKey
-
-1.0.4
------
-
-- Additional NEP2 wrapper methods (Simple encrypted WIF creation)
-- Address validation to guard against sending to non-NEO addresses.
-
-1.0.2
------
-
-- Introduce NEP2 Support (encrypt / decrypt WIF)
-
-1.0.1
------
-
-- Upgrade API support to v2 for neon-wallet-db
+*********
+Changelog
+*********
+
+This details the changes made from the previous recorded version.
+
+3.3.0
+=====
+
+- API
+
+  - Add support for manpulating smart contracts. This means that you can send assets from smart contracts. This support is currently enabled only in the core API methods ``sendAsset`` and ``doInvoke``.
+
+- Wallet
+
+  - Add ``confirm`` to Balance object.
+
+- SC
+
+  - Add ContractParam.hash160
+
+- Fixes
+
+  - Add more logging messages throughout.
+  - ``api.signTx`` now checks and converts the return value from external function to a Transaction object.
+  - Fix regex string for ``rpc.getVersion``.
+
+3.2.1
+=====
+
+- Update typescript typings
+
+3.2.0
+=====
+
+- Wallet
+
+  - Implement encryptAsync and decryptAsync using a new scrypt library. Further work will be done to convert the existing encrypt/decrypt to use the new library.
+  - Claims object is now slicable, allowing users to break up the Claims object into smaller Claims.
+
+- Util
+
+  - Override more methods in Fixed8 to return Fixed8s.
+  - Update util functions to use Fixed8 internally.
+
+- API
+
+  - Mark ``api.nep5.doTransferToken`` for deprecation.
+
+- Sc
+
+  - createScript now accepts an array of scripts to parse and concatenate.
+
+- Docs
+
+  - Start to overhaul docs to favor examples and integrating the reference into the main docs instead of having it as a standalone section.
+
+- Others
+
+  - NPM packages updated to latest.
+
+- Fixes
+
+  - Fix scryptParams to use n,r,p
+  - Update default RPC endpoints to use https
+  - Fix Account defaults
+  - Fix _emitNum emitting trimmed hex numbers
+
+3.1.0
+======
+
+- API
+
+  - Expose the ``loadBalance`` method. This method allows the use of the dynamic API switch within ``neon-js`` for the external providers.
+  - Implement the full set of APIs on neoscan. Neoscan is now complete and up to par with neonDB in terms of features.
+  - Expose ``getXFrom`` set of methods which follow the API config convention and is usable with the loadBalance function.
+
+3.0.0
+=====
+
+- Logging
+
+  - Setup logging directed at ``stdout`` and ``stderr``. Logging package is loglevel.
+  - Defaults to silent.
+  - Not exposed through semantic style currently.
+  - All deprecation messages are set to 'warn' level.
+  - See logging for more details.
+
+- Utils
+
+  - Fixed8: A new class extending bignumber.js that replaces all value storage in neon-js
+  - This class is now used for all classes that involves coin values with decimal places.
+  - Comes with helper methods such as ``toHex`` and ``fromHex``.
+
+  ::
+
+    import {u} from '@cityofzion/neon-js'
+    // accepts numbers or string
+    const num1 = new u.Fixed8(123.4567)
+    const num2 = u.Fixed8.fromHex('0000000005f5e100') // 1
+
+    const num3 = num1.add(num2) // immutable
+    console.log(num3.toString()) // '124.4567'
+
+- Wallet
+
+  - ``Claims`` is now a ES6 class. While it does not have any spceial methods for it now, it is one of the high level objects that we will be working with in ``neon-js``. This allows easy creation of ``Claims`` using the constructor by passing in a CLaims-like javascript object.
+  - ``components`` have been created for the minor sub-components found in ``Claims`` and ``Balance``. These methods are useful for us to rapidly create components that are usable with ``neon-js`` methods. Refer to the wallet section for more information.
+  - **BREAKING** Excess NEP2 functions are now fully deprecated. The list is ``encryptWifAccount``, ``generateENcryptedWif``, ``encryptWIF``, ``decryptWIF``.
+
+- Transaction
+
+  - Update all methods to conform with the new Fixed8 classes. This also means that ``neon-js`` will not be compatible with just normal javascript objects anymore.
+
+
+- API
+
+  - **BREAKING** Update external API libraries (neonDB and neoscan) to return ``Balance`` and ``Claims`` objects. Fixed8 will be used in the new models, making arithmetic operations very different from normal javascript numbers.
+  - A bug has been discovered in ``getPrice``. While it works for NEO and GAS, it will not work for any of the NEP5 tokens. ``getPrices`` has been fixed for this bug. However, there is no easy fix for ``getPrice`` and thus, we will move forward with deprecating ``getPrice`` in favor of ``getPrices``.
+
+
+- Fixes
+
+  - fix getPrices by adding a limit=0 to the query.
+  - fix default Account.contract field not having the required shape.
+  - fix transaction attribute being deserialized wrongly.
+
+2.x.x
+=====
+
+2.3.4
+-----
+
+- Fix ``TxAttrUsage`` not being imported properly.
+
+2.3.3
+-----
+
+- Fixes
+
+  - push instead of unshift for ``api.attachInvokedContractForMintToken``.
+  - getPrices patch.
+  - update export name for ``TxAttrUsage``.
+  - Fix transaction attribute deserialization.
+  - Fix _emitNum emitting trimmed hex numbers.
+
+2.3.2
+-----
+
+- Docs moved to ``docs`` folder
+
+2.3.1
+-----
+
+- clean neonDB input numbers
+
+2.3.0
+-----
+
+- Smart Contract
+
+  - Add OpCodes ``APPEND`` and ``REVERSE``.
+
+- API
+
+  - Add ``getPrices`` to get multiple token prices with a single API call.
+  - Update parsing of ``api/getToken`` to include case of empty string for parsing the ``decimals`` field.
+  - Update ``doMintToken`` to include extra information required for future invokes.
+
+    - This is in preparation of the upcoming changes for minting NEP5 tokens.
+
+  - Implement the API switch.
+
+    - This internal switch allows control over priority of API server.
+    - Set to 0 for neoscan priority, 1 for neonDB priority. Setting it in the middle results in a random choice.
+    - Switch will dynamically choose whichever server that respond better. A failure will start tilting the switch towards the other server. Freezing the switch will prevent this dynamic behavior.
+    - This is currently not fully exposed but will be in the future.
+
+    ::
+
+      import {api} from '@cityofzion/neon-js'
+      api.setApiSwitch(0)
+      api.sendAsset(config) // sendAsset, claimGas and doInvoke will default to use neoscan first
+      api.setApiSwitch(1)
+      api.doInvoke(config) // This call will default to use neonDB first
+
+      // This freezes the switch, preventing it from changing dynamically.
+      // You still can change it with setApiSwitch.
+      api.setSwitchFreeze(true)
+
+- Fixes
+
+  - Fix ``core.signTransaction`` to check if input is a HEX private key.
+  - Fix NEP5 tokens to parse by ``decimals`` field.
+  - Fix default values for invocation exclusive component.
+
+- Others
+
+  - Add docs build information to readme.
+
+2.2.2
+-----
+
+- Fix ``nep5/doTransferToken``
+
+2.2.1
+-----
+
+-Fix ``fixed82num`` not accepting empty string
+
+2.2.0
+-----
+
+- Wallet
+
+  - Implementation of NEP-6 standard as ``wallet.Wallet``
+  - Move NEP2 constants to CONST
+  - encrypt/decrypt has an extra optional scrypt argument
+  - Deprecate wallet.encryptWifAccount, wallet.generateEncryptedWif, wallet.encryptWIF, wallet.decryptWIF
+
+  ::
+
+    import Neon, {wallet} from '@cityofzion/neon-js'
+    const w1 = Neon.create.wallet()
+    const w2 = new wallet.Wallet()
+
+- Account
+
+  - Add label and extra to Account
+  - Add functions encrypt and decrypt to Account
+
+- Transaction
+
+  - Transaction creation will now move coins used from ``unspent`` to ``spent`` and add the new coins in ``unconfirmed``.
+  - ``api.sendTx`` now moves coins from ``unconfirmed`` to ``unspent``.
+  - This means that we can create 2 transactions in a single block without blocking each other. Previously, the 2 transactions will attempt to use the same coins.
+
+- API
+
+  - Add ``api.getToken`` which is a combination of ``api.getTokenInfo`` and ``api.getTokenBalance``, allowing for simple info retrieval within a single call. This is exposed semantically as ``Neon.get.token``.
+  - Bugfix CoinMarketCap truncating prices to integers.
+  - Bugfix doTransferToken sending gas to wrong address and appending wrong item to txid when successful (was appending the full tx instead).
+  - Catch getTokenBalance error when using an address with no balance.
+
+- RPC
+
+  - Add ``VMZip`` method. This allows for individual parsing of VM results. Do note that this method produces a parsing function. It is not to be used directly.
+
+  ::
+
+    import {rpc, u} from '@cityofzion/neon-js'
+    const parsingFunc = rpc.VMZip(u.hexstring2ab, u.fixed82num)
+    rpc.Query.invoke(script).parseWith(parsingFunc)
+
+- Utils
+
+  - Add ``hexstring2str`` method.
+
+2.1.0
+-----
+
+- Balance as an ES6 class.
+
+  - ``verifyAssets`` to validate unspent coins against a given NEO node. Used to check if balance is fully synced and usable.
+  - ``applyTx`` to apply a spending of a Transaction to the Balance. Allows a Balance to be used to build another Transaction without waiting for sync.
+  - Data structure reworked. AssetBalances are now tucked under ``assets``. Use ``assetSymbols`` to discover the keys for lookup.
+
+  ::
+
+    // This array contains all the symbols of the assets available in this Balance
+    balance.assetSymbols = ['NEO', 'GAS']
+    // Lookup assets using their symbols
+    balance.assets = {
+      NEO: {balance: 1, unspent: [ Object ], spent: [], unconfirmed: []}
+      GAS: {balance: 25.1, unspent: [ Object ], spent: [], unconfirmed: []}
+    }
+
+- Added ``doTransferToken`` to ``api/nep5``
+- Unit tests for ``utils``
+- Typescript typings fixed
+
+2.0.0
+-----
+
+- Package exports semantic style
+
+  - Default export is now a semantic object that follows the convention of Verb-Noun.
+  - Verbs available are : ``get``, ``create``, ``serialize``, ``deserialize``, ``is``. Read the ``index.js`` file of each module to know what they export.
+  - Modules are individually available as named exports. If you just need account methods, ``import { wallet } from '@cityofzion/neon-js'``
+
+- Constants and util methods are now exported as
+
+  ::
+
+    import Neon from '@cityofzion/neon-js'
+    Neon.CONST.DEFAULT_RPC
+    Neon.u.reverseHex
+
+    import { CONST, u } from '@cityofzion/neon-js'
+    CONST.DEFAULT_RPC
+    u.reverseHex
+
+- Wallet
+
+  - Account is now available as a class instead of a JS object. Account is now the recommended way to manage keys.
+  - Removed ``getAccountFromWIFKey`` and ``getAccountFromPrivateKey``
+  - Key manipulation methods streamlined to the minimum. No more ``getAddressFromPrivateKey``.  Methods now only transform the key one level.
+  - Key verification methods fully implemented for every possible key format. Follows convention of ``isKeyFormat``.
+
+- Transaction
+
+  - Transaction is now an ES6 class instead of a JS object. Transaction is now the recommended way to construct and manipulate transactions.
+  - Refactor methods to utilise the new Transaction class.
+  - Removed ``publicKey`` argument from create Transaction methods as address is sufficient for generating scriptHash.
+  - Add human-friendly method for creating TransactionOutput.
+  - Ability to add a remark to Transaction through ``addRemark``
+
+- RPC
+
+  - RPCClient class models a NEO Node. Instantiate with ``Neon.create.rpcClient(url)``. Comes with built-in methods for RPC calls.
+  - Query class models a RPC call. Instantiate with ``Neon.create.query()``. Comes with built-in methods for RPC calls.
+
+- API
+
+  - neon-wallet-db API is shifted to ``api`` folder.
+  - Added coinmarketcap query support for easy price queries.
+  - Token query (NEP5) is shifted here.
+  - Neoscan support added.
+  - Hardware support integrated as external signingFunction provided as argument.
+  - New core api methods: sendAsset, claimGas and doInvoke.
+
+- SC
+
+  - ``generateDeployScript`` in ``sc`` is a wrapper for generating a deploy script.
+  - ContractParam added to support ``invoke`` and ``invokefunction`` RPC calls.
+
+
+1.x.x
+=====
+
+1.1.1
+-----
+
+- Ledger support
+
+  - Add ability to sign using external function for neonDB API.
+  - Bugfix for _emitNum
+
+1.1.0
+-----
+
+- Transaction Overhaul
+
+  - Transactions are now exposed semantically with the convention of Verb-Noun.
+  - Transaction creation is exposed as ``create.claim``, ``create.contract`` and ``create.invocation``
+  - Transactions can be serialized or deserialzed using ``serializeTransaction`` and ``deserializeTransaction``
+  - Transaction signing is now ``signTransaction`` and it returns the signed transaction instead of having to manually attach the signature.
+  - Transaction Hash can be calculated using ``getTransactionHash`` passing in the transaction object.
+
+- ScriptBuilder for Smart Contract invocation
+
+  - ScriptBuilder class is an object used to build VM scripts that mirrors the ScriptBuilder found in the C# repo.
+  - ``buildScript`` is a convenient wrapper around ScriptBuilder to call a contract with ``operation`` accepting ``args``.
+
+- getAccount methods renamed to getAccount and returns a single Account object instead of an array
+
+  | getAccountsFromWIFKey -> getAccountFromWIFKey
+  | getAccountsFromPrivateKey -> getAccountFromPrivateKey
+
+1.0.4
+-----
+
+- Additional NEP2 wrapper methods (Simple encrypted WIF creation)
+- Address validation to guard against sending to non-NEO addresses.
+
+1.0.2
+-----
+
+- Introduce NEP2 Support (encrypt / decrypt WIF)
+
+1.0.1
+-----
+
+- Upgrade API support to v2 for neon-wallet-db
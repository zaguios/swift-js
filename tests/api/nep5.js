--- conflicted
+++ resolved
@@ -1,50 +1,46 @@
-import * as NEP5 from '../../src/api/nep5'
-import testKeys from '../testKeys.json'
-
-describe('NEP5', function () {
-  this.timeout(10000)
-  const net = 'http://seed3.neo.org:20332'
-  const scriptHash = 'd7678dd97c000be3f33e9362e673101bac4ca654'
-
-  it('get basic info', () => {
-    return NEP5.getTokenInfo(net, scriptHash)
-      .then(result => {
-        result.name.should.equal('LOCALTOKEN')
-        result.symbol.should.equal('LWTF')
-        result.decimals.should.equal(8)
-<<<<<<< HEAD
-        result.totalSupply.should.least(1)
-=======
-        result.totalSupply.should.least(1969000)
->>>>>>> 3b6fac41
-      })
-      .catch((e) => {
-        console.log(e)
-        throw e
-      })
-  })
-  it('get balance', () => {
-    return NEP5.getTokenBalance(net, scriptHash, testKeys.c.address)
-      .then(result => {
-        result.should.be.above(0)
-      })
-      .catch((e) => {
-        console.log(e)
-        throw e
-      })
-  })
-  it('transfers tokens', () => {
-    const testNet = 'TestNet'
-    const fromWif = 'L5FzBMGSG2d7HVJL5vWuXfxUKsrkX5irFhtw1L5zU4NAvNuXzd8a'
-    const transferAmount = 1
-    const gasCost = 0
-    return NEP5.doTransferToken(testNet, scriptHash, fromWif, testKeys.c.address, transferAmount, gasCost)
-      .then(({ result }) => {
-        result.should.equal(true)
-      })
-      .catch((e) => {
-        console.log(e)
-        throw e
-      })
-  })
-})
+import * as NEP5 from '../../src/api/nep5'
+import testKeys from '../testKeys.json'
+
+describe('NEP5', function () {
+  this.timeout(10000)
+  const net = 'http://seed3.neo.org:20332'
+  const scriptHash = 'd7678dd97c000be3f33e9362e673101bac4ca654'
+
+  it('get basic info', () => {
+    return NEP5.getTokenInfo(net, scriptHash)
+      .then(result => {
+        result.name.should.equal('LOCALTOKEN')
+        result.symbol.should.equal('LWTF')
+        result.decimals.should.equal(8)
+        result.totalSupply.should.least(1969000)
+      })
+      .catch((e) => {
+        console.log(e)
+        throw e
+      })
+  })
+  it('get balance', () => {
+    return NEP5.getTokenBalance(net, scriptHash, testKeys.c.address)
+      .then(result => {
+        result.should.be.above(0)
+      })
+      .catch((e) => {
+        console.log(e)
+        throw e
+      })
+  })
+  it('transfers tokens', () => {
+    const testNet = 'TestNet'
+    const fromWif = 'L5FzBMGSG2d7HVJL5vWuXfxUKsrkX5irFhtw1L5zU4NAvNuXzd8a'
+    const transferAmount = 1
+    const gasCost = 0
+    return NEP5.doTransferToken(testNet, scriptHash, fromWif, testKeys.c.address, transferAmount, gasCost)
+      .then(({ result }) => {
+        result.should.equal(true)
+      })
+      .catch((e) => {
+        console.log(e)
+        throw e
+      })
+  })
+})